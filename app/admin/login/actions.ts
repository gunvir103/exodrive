--- conflicted
+++ resolved
@@ -17,17 +17,12 @@
   })
 
   if (error) {
-    console.error("Login error:", error.message);
-    // return redirect('/admin/login?error=Could+not+authenticate+user')
+    console.error("Login error:", error.message)
     return { success: false, error: 'Could not authenticate user' }
   }
 
-<<<<<<< HEAD
-  return redirect('/admin?auth=success')
-=======
-  // return redirect('/admin')
-  return { success: true, error: null }
->>>>>>> 6dee2be8
+  // Redirect to admin dashboard upon success
+  redirect('/admin?auth=success')
 }
 
 export async function signup(formData: FormData) {
@@ -46,9 +41,9 @@
   })
 
   if (error) {
-     console.error("Signup error:", error.message);
+    console.error("Signup error:", error.message)
     return redirect('/admin/login?error=Could+not+sign+up+user')
   }
 
   return redirect('/admin/login?message=Check+email+to+continue+sign+up+process')
-}  +}